/*
 * Copyright ConsenSys AG.
 *
 * Licensed under the Apache License, Version 2.0 (the "License"); you may not use this file except in compliance with
 * the License. You may obtain a copy of the License at
 *
 * http://www.apache.org/licenses/LICENSE-2.0
 *
 * Unless required by applicable law or agreed to in writing, software distributed under the License is distributed on
 * an "AS IS" BASIS, WITHOUT WARRANTIES OR CONDITIONS OF ANY KIND, either express or implied. See the License for the
 * specific language governing permissions and limitations under the License.
 *
 * SPDX-License-Identifier: Apache-2.0
 */


import groovy.transform.Memoized
import net.ltgt.gradle.errorprone.CheckSeverity

import java.text.SimpleDateFormat

plugins {
<<<<<<< HEAD
  id 'com.diffplug.spotless' version '6.8.0'
=======
  id 'com.diffplug.spotless' version '6.5.1'
>>>>>>> 17a36b06
  id 'com.github.ben-manes.versions' version '0.42.0'
  id 'com.github.hierynomus.license' version '0.16.1-fix'
  id 'com.jfrog.artifactory' version '4.28.3'
  id 'io.spring.dependency-management' version '1.0.11.RELEASE'
  id 'me.champeau.jmh' version '0.6.6' apply false
  id 'net.ltgt.errorprone' version '2.0.2'
  id 'maven-publish'
}

if (!JavaVersion.current().java11Compatible) {
  throw new GradleException("Java 11 or later is required to build Besu.\n" +
  "  Detected version ${JavaVersion.current()}")
}

group = 'org.hyperledger.besu'

defaultTasks 'build', 'checkLicenses', 'javadoc'

def buildAliases = ['dev': [
    'spotlessApply',
    'build',
    'checkLicenses',
    'javadoc'
  ]]

def expandedTaskList = []
gradle.startParameter.taskNames.each {
  expandedTaskList << (buildAliases[it] ? buildAliases[it] : it)
}
gradle.startParameter.taskNames = expandedTaskList.flatten()

// Gets an integer command argument, passed with -Pname=x, or the default if not provided.
def _intCmdArg(name, defaultValue) {
  return project.hasProperty(name) ? project.property(name) as int : defaultValue
}

def _intCmdArg(name) {
  return _intCmdArg(name, null)
}

def _strListCmdArg(name, defaultValue) {
  if (!project.hasProperty(name))
    return defaultValue

  return ((String) project.property(name)).tokenize(',')
}

def _strListCmdArg(name) {
  return _strListCmdArg(name, null)
}

allprojects {
  apply plugin: 'java-library'
  apply plugin: 'io.spring.dependency-management'
  apply plugin: 'jacoco'
  apply plugin: 'net.ltgt.errorprone'
  apply from: "${rootDir}/gradle/versions.gradle"
  apply from: "${rootDir}/gradle/check-licenses.gradle"

  version = rootProject.version

  jacoco {
    toolVersion = '0.8.7'
    if (project.tasks.findByName('referenceTests')) {
      applyTo referenceTests
    }
  }

  task sourcesJar(type: Jar, dependsOn: classes) {
    classifier = 'sources'
    from sourceSets.main.allSource
  }

  task javadocJar(type: Jar, dependsOn: javadoc) {
    classifier = 'javadoc'
    from javadoc.outputDirectory
  }

  sourceCompatibility = 11
  targetCompatibility = 11

  repositories {
    maven {
      url 'https://hyperledger.jfrog.io/hyperledger/besu-maven'
      content { includeGroupByRegex('org\\.hyperledger\\..*') }
    }
    maven {
      url 'https://artifacts.consensys.net/public/maven/maven/'
      content { includeGroupByRegex('tech\\.pegasys\\..*') }
    }
    maven {
      url 'https://dl.cloudsmith.io/public/consensys/quorum-mainnet-launcher/maven/'
      content { includeGroupByRegex('net\\.consensys\\..*') }
    }
    maven {
      url 'https://splunk.jfrog.io/splunk/ext-releases-local'
      content { includeGroupByRegex('com\\.splunk\\..*') }
    }
    mavenCentral()
  }

  dependencies { errorprone 'com.google.errorprone:error_prone_core' }

  apply plugin: 'com.diffplug.spotless'
  spotless {
    java {
      // This path needs to be relative to each project
      target '**/*.java'
      targetExclude '**/src/reference-test/**', '**/src/main/generated/**', '**/src/test/generated/**', '**/src/jmh/generated/**'
      removeUnusedImports()
      googleJavaFormat('1.13.0') // 1.15.0 may get java.lang.NoSuchMethodError: 'com.google.common.collect.ImmutableMap com.google.common.collect.ImmutableMap$Builder.buildOrThrow()'
      importOrder 'org.hyperledger', 'java', ''
      trimTrailingWhitespace()
      endWithNewline()
    }
    groovyGradle {
      target '*.gradle'
      greclipse('4.6.3').configFile(rootProject.file('gradle/formatter.properties'))
      endWithNewline()
    }
    // Below this line are currently only license header tasks
    format 'groovy', { target '**/src/*/grovy/**/*.groovy' }
    format 'bash', { target '**/*.sh' }
    format 'sol', { target '**/*.sol' }
  }

  tasks.withType(JavaCompile) {
    options.compilerArgs += [
      '-Xlint:unchecked',
      '-Xlint:cast',
      '-Xlint:rawtypes',
      '-Xlint:overloads',
      '-Xlint:divzero',
      '-Xlint:finally',
      '-Xlint:static',
      '-Werror',
    ]

    options.errorprone {
      excludedPaths = '.*/(generated/*.*|.*ReferenceTest_.*)'

      // Our equals need to be symmetric, this checker doesn't respect that.
      check('EqualsGetClass', CheckSeverity.OFF)
      // We like to use futures with no return values.
      check('FutureReturnValueIgnored', CheckSeverity.OFF)
      // We use the JSR-305 annotations instead of the Google annotations.
      check('ImmutableEnumChecker', CheckSeverity.OFF)
      // This is a style check instead of an error-prone pattern.
      check('UnnecessaryParentheses', CheckSeverity.OFF)

      // This check is broken in Java 12.  See https://github.com/google/error-prone/issues/1257
      if (JavaVersion.current() == JavaVersion.VERSION_12) {
        check('Finally', CheckSeverity.OFF)
      }
      // This check is broken after Java 12.  See https://github.com/google/error-prone/issues/1352
      if (JavaVersion.current() > JavaVersion.VERSION_12) {
        check('TypeParameterUnusedInFormals', CheckSeverity.OFF)
      }

      check('FieldCanBeFinal', CheckSeverity.WARN)
      check('InsecureCryptoUsage', CheckSeverity.WARN)
      check('WildcardImport', CheckSeverity.WARN)
    }

    options.encoding = 'UTF-8'
  }

  /*
   * Pass some system properties provided on the gradle command line to test executions for
   * convenience.
   *
   * The properties passed are:
   * - 'test.ethereum.include': allows to run a single Ethereum reference tests. For instance,
   *   running a single general state test can be done with:
   *    ./gradlew :ethereum:org.hyperledger.besu.ethereum.vm:test -Dtest.single=GeneralStateTest -Dtest.ethereum.include=callcodecallcallcode_101-Frontier
   *   The meaning being that will be run only the tests for which the value passed as "include"
   *   (which can be a java pattern) matches parts of the test name. Knowing that tests names for
   *   reference tests are of the form:
   *     <name>(-<milestone>([<variant>])?)?
   *   where <name> is the test name as defined in the json file (usually the name of the json file
   *   as well), <milestone> is the Ethereum milestone tested (not all test use it) and <variant>
   *   is only use in some general state tests where for the same json file and same milestone,
   *   multiple variant of that test are run. The variant is a simple number.
   * - 'test.ethereum.state.eip': for general state tests, allows to only run tests for the
   *   milestone specified by this value. So for instance,
   *    ./gradlew :ethereum:org.hyperledger.besu.ethereum.vm:test -Dtest.single=GeneralStateTest -Dtest.ethereum.state.eip=Frontier
   *   only run general state tests for Frontier. Note that this behavior could be achieved as well
   *   with the 'include' option above since it is a pattern, but this is a slightly more convenient
   *   option.
   * - 'root.log.level' and 'evm.log.level': allow to control the log level used during the tests.
   * - 'acctests.keepLogsOfPassingTests': log files of failed acceptance tests are always saved.
   *    This property additionally keeps the log files of successful tests.
   *
   */
  test {
    jvmArgs = [
      '-Xmx4g',
      '-XX:-UseGCOverheadLimit',
      // Mockito and jackson-databind do some strange reflection during tests.
      // This suppresses an illegal access warning.
      '--add-opens',
      'java.base/java.util=ALL-UNNAMED',
      '--add-opens',
      'java.base/java.util.concurrent=ALL-UNNAMED',
      '--add-opens',
      'java.base/java.util.concurrent.atomic=ALL-UNNAMED',
      // errorprone tests need access to the javac compiler
      '--add-exports',
      'jdk.compiler/com.sun.tools.javac.api=ALL-UNNAMED',
      '--add-exports',
      'jdk.compiler/com.sun.tools.javac.code=ALL-UNNAMED',
      '--add-exports',
      'jdk.compiler/com.sun.tools.javac.comp=ALL-UNNAMED',
      '--add-exports',
      'jdk.compiler/com.sun.tools.javac.file=ALL-UNNAMED',
      '--add-exports',
      'jdk.compiler/com.sun.tools.javac.main=ALL-UNNAMED',
      '--add-exports',
      'jdk.compiler/com.sun.tools.javac.parser=ALL-UNNAMED',
      '--add-exports',
      'jdk.compiler/com.sun.tools.javac.tree=ALL-UNNAMED',
      '--add-exports',
      'jdk.compiler/com.sun.tools.javac.util=ALL-UNNAMED'
    ]
    Set toImport = [
      'test.ethereum.include',
      'test.ethereum.state.eip',
      'root.log.level',
      'evm.log.level',
      'acctests.keepLogsOfPassingTests'
    ]
    for (String name : toImport) {
      if (System.getProperty(name) != null) {
        systemProperty name, System.getProperty(name)
      }
    }
    useJUnitPlatform {}
  }

  javadoc {
    options.addStringOption('Xdoclint:all', '-quiet')
    options.addStringOption('Xwerror', '-html5')
    options.encoding = 'UTF-8'
  }

}

task deploy() {}

task checkMavenCoordinateCollisions {
  doLast {
    def coordinates = [:]
    getAllprojects().forEach {
      if (it.properties.containsKey('publishing') && it.jar?.enabled) {
        def coordinate = it.publishing?.publications[0].coordinates
        if (coordinates.containsKey(coordinate)) {
          throw new GradleException("Duplicate maven coordinates detected, ${coordinate} is used by " +
          "both ${coordinates[coordinate]} and ${it.path}.\n" +
          "Please add a `publishing` script block to one or both subprojects.")
        }
        coordinates[coordinate] = it.path
      }
    }
  }
}

tasks.register('checkPluginAPIChanges', DefaultTask) {}
checkPluginAPIChanges.dependsOn(':plugin-api:checkAPIChanges')
check.dependsOn('checkPluginAPIChanges', 'checkMavenCoordinateCollisions')

subprojects {

  if (file('src/test-support').directory) {
    sourceSets {
      // test-support can be consumed as a library by other projects in their tests
      testSupport {
        java {
          compileClasspath += main.output
          runtimeClasspath += main.output
          srcDir file('src/test-support/java')
        }
        resources.srcDir file('src/test-support/resources')
      }
    }

    dependencies { testImplementation sourceSets.testSupport.output }

    task testSupportJar(type: Jar) {
      archiveBaseName = "${project.name}-support-test"
      classifier = 'test-support'
      from sourceSets.testSupport.output
    }
  }

  if (file('src/integration-test').directory) {
    sourceSets {
      integrationTest {
        java {
          compileClasspath += main.output
          runtimeClasspath += main.output
          srcDir file('src/integration-test/java')
        }
        resources.srcDir file('src/integration-test/resources')
      }
    }

    if (file('src/test-support').directory) {
      dependencies { integrationTestImplementation sourceSets.testSupport.output }
    }

    task integrationTest(type: Test, dependsOn: ["compileTestJava"]) {
      group = "verification"
      description = "Runs the Besu integration tests"

      jvmArgs = [
        '--add-opens',
        'java.base/java.util=ALL-UNNAMED',
        '--add-opens',
        'java.base/java.util.concurrent=ALL-UNNAMED'
      ]
      testClassesDirs = sourceSets.integrationTest.output.classesDirs
      classpath = sourceSets.integrationTest.runtimeClasspath
      outputs.upToDateWhen { false }
    }
  }

  def sourceSetIsPopulated = { sourceSetName ->
    def result = project.sourceSets.names.contains(sourceSetName) && !project.sourceSets.getAt(sourceSetName).allSource.empty
    logger.info("Project = " + project.name + " Has Source Set (" + sourceSetName + ") = " + result + "(" + project.sourceSets.names + ")")
    return result
  }

  if (sourceSetIsPopulated("main") || sourceSetIsPopulated("testSupport")) {
    apply plugin: 'com.jfrog.artifactory'
    apply plugin: 'maven-publish'

    publishing {
      publications {
        mavenJava(MavenPublication) {
          groupId "org.hyperledger.besu.internal"
          version "${project.version}"
          if (sourceSetIsPopulated("main")) {
            from components.java
            artifact sourcesJar
            artifact javadocJar
          }

          if (sourceSetIsPopulated("testSupport")) {
            artifact testSupportJar
          }
          versionMapping {
            usage('java-api') { fromResolutionOf('runtimeClasspath') }
            usage('java-runtime') { fromResolutionResult() }
          }
          pom {
            name = "Besu - ${project.name}"
            url = 'http://github.com/hyperledger/besu'
            licenses {
              license {
                name = 'The Apache License, Version 2.0'
                url = 'http://www.apache.org/licenses/LICENSE-2.0.txt'
              }
            }
            scm {
              connection = 'scm:git:git://github.com/hyperledger/besu.git'
              developerConnection = 'scm:git:ssh://github.com/hyperledger/besu.git'
              url = 'https://github.com/hyperledger/besu'
            }
          }
        }
      }
    }

    def artifactoryUser = project.hasProperty('artifactoryUser') ? project.property('artifactoryUser') : System.getenv('ARTIFACTORY_USER')
    def artifactoryKey = project.hasProperty('artifactoryApiKey') ? project.property('artifactoryApiKey') : System.getenv('ARTIFACTORY_KEY')
    def artifactoryRepo = System.getenv('ARTIFACTORY_REPO') ?: 'besu-maven'
    def artifactoryOrg = System.getenv('ARTIFACTORY_ORG') ?: 'hyperledger'

    artifactory {
      contextUrl = "https://hyperledger.jfrog.io/${artifactoryOrg}"
      publish {
        repository {
          repoKey = "${artifactoryRepo}"
          username = artifactoryUser
          password = artifactoryKey
        }
        defaults {
          publications('mavenJava')
          publishArtifacts = true
          publishPom = true
        }
      }
    }
  }

  tasks.withType(Test) {
    // If GRADLE_MAX_TEST_FORKS is not set, use half the available processors
    maxParallelForks = (System.getenv('GRADLE_MAX_TEST_FORKS') ?: (Runtime.runtime.availableProcessors().intdiv(2) ?: 1)).toInteger()
  }

  tasks.withType(JavaCompile) {
    options.fork = true
    options.incremental = true
  }


  configurations {
    testSupportImplementation.extendsFrom implementation
    integrationTestImplementation.extendsFrom implementation
    testSupportArtifacts
  }

  if (file('src/jmh').directory) {
    apply plugin: 'me.champeau.jmh'

    jmh {
      // Allows to control JMH execution directly from the command line. I typical execution may look
      // like:
      //    gradle jmh -Pf=2 -Pwi=3 -Pi=5 -Pinclude=MyBench
      // which will run 2 forks with 3 warmup iterations and 5 normal ones for each, and will only
      // run the benchmark matching 'MyBench' (a regexp).
      warmupForks = _intCmdArg('wf')
      warmupIterations = _intCmdArg('wi')
      fork = _intCmdArg('f')
      iterations = _intCmdArg('i')
      benchmarkMode = _strListCmdArg('bm')
      includes = _strListCmdArg('include', [''])
      humanOutputFile = project.file("${project.buildDir}/reports/jmh/results.txt")
      resultFormat = 'JSON'
      duplicateClassesStrategy = DuplicatesStrategy.WARN
    }

    dependencies { jmh 'org.slf4j:slf4j-api' }
  }
}

jar { enabled = false }

apply plugin: 'application'
mainClassName = 'org.hyperledger.besu.Besu'
applicationDefaultJvmArgs = [
  '-Dvertx.disableFileCPResolving=true',
  // BESU_HOME is replaced by a doFirst block in the run task.
  '-Dbesu.home=BESU_HOME',
  // We shutdown log4j ourselves, as otherwise this shutdown hook runs before our own and whatever
  // happens during shutdown is not logged.
  '-Dlog4j.shutdownHookEnabled=false',
  // Disable JNI lookups in log4j messages to improve security
  '-Dlog4j2.formatMsgNoLookups=true',
  // Redirect java.util.logging loggers to use log4j2.
  '-Djava.util.logging.manager=org.apache.logging.log4j.jul.LogManager',
  // Suppress Java JPMS warnings.  Document the reason for each suppression.
  // Bouncy Castle needs access to sun.security.provider, which is not open by default.
  '--add-opens',
  'java.base/sun.security.provider=ALL-UNNAMED',
  // Jackson likes to access java.util.OptionalLong's constructor
  '--add-opens',
  'java.base/java.util=ALL-UNNAMED',
  // suppress netty specific module warnings in debug
  "-Dio.netty.tryReflectionSetAccessible=true",
  "--add-exports",
  "java.base/jdk.internal.misc=ALL-UNNAMED",
  "--add-opens",
  "java.base/java.nio=ALL-UNNAMED"
]

run {
  args project.hasProperty("besu.run.args") ? project.property("besu.run.args").toString().split("\\s+") : []
  doFirst {
    applicationDefaultJvmArgs = applicationDefaultJvmArgs.collect {
      it.replace('BESU_HOME', "$buildDir/besu")
    }
  }
}

def tweakStartScript(createScriptTask) {
  def shortenWindowsClasspath = { line ->
    line.replaceAll(/^set CLASSPATH=.*$/, "set CLASSPATH=%APP_HOME%/lib/*")
  }

  createScriptTask.unixScript.text = createScriptTask.unixScript.text.replace('BESU_HOME', '\$APP_HOME')
  createScriptTask.windowsScript.text = createScriptTask.windowsScript.text.replace('BESU_HOME', '%~dp0..')

  // Prevent the error originating from the 8191 chars limit on Windows
  createScriptTask.windowsScript.text =
    createScriptTask.windowsScript
    .readLines()
    .collect(shortenWindowsClasspath)
    .join('\r\n')
}

startScripts {
  unixStartScriptGenerator.template = resources.text.fromFile("${projectDir}/besu/src/main/scripts/unixStartScript.txt")
  windowsStartScriptGenerator.template = resources.text.fromFile("${projectDir}/besu/src/main/scripts/windowsStartScript.txt")
  doLast { tweakStartScript(startScripts) }
}

task evmToolStartScripts(type: CreateStartScripts) {
  mainClass = 'org.hyperledger.besu.evmtool.EvmTool'
  classpath = startScripts.classpath
  outputDir = startScripts.outputDir
  applicationName = 'evm'
  defaultJvmOpts = [
    "-Dsecp256k1.randomize=false"
  ]
  unixStartScriptGenerator.template = resources.text.fromFile("${projectDir}/besu/src/main/scripts/unixStartScript.txt")
  windowsStartScriptGenerator.template = resources.text.fromFile("${projectDir}/besu/src/main/scripts/windowsStartScript.txt")
  doLast { tweakStartScript(evmToolStartScripts) }
}

task autocomplete(type: JavaExec) {
  dependsOn compileJava
  def tempAutocompleteFile = File.createTempFile("besu", ".autocomplete")
  standardOutput tempAutocompleteFile.newOutputStream()
  outputs.file "$buildDir/besu.autocomplete.sh"

  mainClass = application.mainClass
  args "generate-completion"
  classpath sourceSets.main.runtimeClasspath
  doLast {
    copy {
      from tempAutocompleteFile
      into "$buildDir"
      rename tempAutocompleteFile.getName(), 'besu.autocomplete.sh'
    }
  }
}

installDist { dependsOn checkLicenses }

distTar {
  dependsOn checkLicenses, autocomplete
  doFirst {
    delete fileTree(dir: 'build/distributions', include: '*.tar.gz')
  }
  compression = Compression.GZIP
  archiveExtension = 'tar.gz'
}

distZip {
  dependsOn checkLicenses, autocomplete
  doFirst {
    delete fileTree(dir: 'build/distributions', include: '*.zip')
  }
}

publishing {
  publications {
    distArtifactory(MavenPublication) {
      groupId = '.'
      version = project.version
      artifactId = 'besu'
      artifact("$buildDir/distributions/besu-${project.version}.zip")
      artifact("$buildDir/distributions/besu-${project.version}.tar.gz") { extension = 'tar.gz' }
    }
  }
}

def artifactoryUser = project.hasProperty('artifactoryUser') ? project.property('artifactoryUser') : System.getenv('ARTIFACTORY_USER')
def artifactoryKey = project.hasProperty('artifactoryApiKey') ? project.property('artifactoryApiKey') : System.getenv('ARTIFACTORY_KEY')
def artifactoryOrg = System.getenv('ARTIFACTORY_ORG') ?: 'hyperledger'

artifactory {
  contextUrl = "https://hyperledger.jfrog.io/${artifactoryOrg}"
  publish {
    repository {
      repoKey = "besu-binaries"
      username = artifactoryUser
      password = artifactoryKey
    }
    defaults {
      publications('distArtifactory')
      publishArtifacts = true
      publishPom = false
    }
  }
}

artifactoryPublish {
  dependsOn distTar
  dependsOn distZip
}

def dockerVariants = [
  "openjdk-11",
  "openjdk-11-debug",
  "graalvm",
  "openjdk-latest"
]

// rename the top level dir from besu-<version> to besu and this makes it really
// simple for use in docker
tasks.register("dockerDistUntar") {
  dependsOn distTar
  dependsOn distZip
  def dockerBuildDir = "build/docker-besu/"
  def distTarFile = distTar.outputs.files.singleFile
  def distTarFileName = distTar.outputs.files.singleFile.name.replace(".tar.gz", "")

  doFirst {
    new File(dockerBuildDir).mkdir()
    copy {
      from tarTree(distTarFile)
      into(dockerBuildDir)
    }
    project.delete(files("${dockerBuildDir}/besu"))
    file("${dockerBuildDir}/${distTarFileName}").renameTo("${dockerBuildDir}/besu")
  }
}

task distDocker {
  dependsOn dockerDistUntar
  inputs.dir("build/docker-besu/")
  def dockerBuildVersion = project.hasProperty('release.releaseVersion') ? project.property('release.releaseVersion') : "${rootProject.version}"
  def dockerBuildDir = "build/docker-besu/"
  def imageName = "hyperledger/besu"

  doLast {
    for (def variant in dockerVariants) {
      copy {
        from file("${projectDir}/docker/${variant}/Dockerfile")
        into(dockerBuildDir)
      }
      exec {
        def image = "${imageName}:${dockerBuildVersion}-${variant}"
        executable "sh"
        workingDir dockerBuildDir
        args "-c", "docker build --build-arg BUILD_DATE=${buildTime()} --build-arg VERSION=${dockerBuildVersion} --build-arg VCS_REF=${getCheckedOutGitCommitHash()} -t ${image} ."
      }
    }
    // tag the "default" (which is the variant in the zero position)
    exec {
      executable "sh"
      args "-c", "docker tag '${imageName}:${dockerBuildVersion}-${dockerVariants[0]}' '${imageName}:${dockerBuildVersion}'"
    }
    // create a static tag for the benchmark target
    exec {
      executable "sh"
      args "-c", "docker tag '${imageName}:${dockerBuildVersion}-${dockerVariants[0]}' '${imageName}:benchmark'"
    }
  }
}

task testDocker {
  dependsOn distDocker
  def dockerReportsDir = "docker/reports/"

  doFirst {
    new File(dockerReportsDir).mkdir()
  }

  doLast {
    for (def variant in dockerVariants) {
      exec {
        def image = project.hasProperty('release.releaseVersion') ? "hyperledger/besu:" + project.property('release.releaseVersion') : "hyperledger/besu:${project.version}"
        workingDir "${projectDir}/docker/${variant}"
        executable "sh"
        args "-c", "bash ../test.sh ${image}-${variant}"
      }
    }
  }
}

task acceptanceTestsQuorum {
  /**
   * Tags Description
   *
   * Basic tests for private and public tx: basic
   * Start a Besu/EthSigner/Tessera network with IBFT2: networks/typical-besu::ibft2
   *
   * Filter only for spam tests supported by Besu: (spam && raw)
   * Not available features in Besu: privacy-enhancements-disabled, extension, mps
   * Not available RPC methods in Besu: async, storage-root, personal-api-signed
   *
   * Ignored for now (privacy-polishing): eth-api-signed, nosupport
   *
   * LOGGING_LEVEL_COM_QUORUM_GAUGE=DEBUG -- enables HTTP JSON-RPC logging
   */
  def tags = "(basic && !nosupport && !mps && !(spam && !raw) && !eth-api-signed && !privacy-enhancements-disabled && !async && !extension && !storage-root && !personal-api-signed) || networks/typical-besu::ibft2"

  doLast {
    exec {
      def variant = "openjdk-latest"
      def variantDirectory = "${buildDir}/quorum-at/${variant}"
      def dataDirectory = "${variantDirectory}/data"
      def reportsDirectory = "${variantDirectory}/reports"
      new File(dataDirectory).mkdirs()
      new File(reportsDirectory).mkdirs()

      def image = project.hasProperty('release.releaseVersion') ? "hyperledger/besu:" + project.property('release.releaseVersion') : "hyperledger/besu:${project.version}"
      def dockerEnv = "--env LOGGING_LEVEL_COM_QUORUM_GAUGE=DEBUG --env TF_VAR_besu_docker_image='{name=\"${image}-${variant}\",local=true}'"
      def dockerVolumes = "-v ${reportsDirectory}:/workspace/target/gauge/reports/ -v /var/run/docker.sock:/var/run/docker.sock -v ${dataDirectory}:${dataDirectory}"
      executable "sh"
      args "-c", "docker run ${dockerEnv} --rm --network host ${dockerVolumes} quorumengineering/acctests:latest test -PgaugeFailSafe -Pauto -Dtags=\"${tags}\" -Dauto.outputDir=${dataDirectory} -Dnetwork.forceDestroy=true -Dauto.jobid=${variant}"
    }
  }
}

def dockerImage = "hyperledger/besu"

task dockerUpload {
  dependsOn distDocker
  def dockerBuildVersion = project.hasProperty('release.releaseVersion') ? project.property('release.releaseVersion') : "${rootProject.version}"
  def architecture = System.getenv('architecture')
  def image = "${dockerImage}:${dockerBuildVersion}"
  def additionalTags = []

  if (project.hasProperty('branch') && project.property('branch') == 'main') {
    additionalTags.add('develop')
  }

  if (!(dockerBuildVersion ==~ /.*-SNAPSHOT/)) {
    additionalTags.add('latest')
    additionalTags.add(dockerBuildVersion.split(/\./)[0..1].join('.'))
  }

  doLast {
    for (def variant in dockerVariants) {
      def variantImage = "${image}-${variant}"
      exec {
        def archVariantImage = "${variantImage}-${architecture}"
        def cmd = "docker tag '${variantImage}' '${archVariantImage}' && docker push '${archVariantImage}'"
        additionalTags.each { tag -> cmd += " && docker tag '${variantImage}' '${dockerImage}:${tag.trim()}-${variant}-${architecture}' && docker push '${dockerImage}:${tag.trim()}-${variant}-${architecture}'" }
        executable "sh"
        args "-c", cmd
      }
    }

    exec {
      def archImage = "${image}-${architecture}"
      def cmd = "docker tag ${image} ${archImage} && docker push '${archImage}'"
      additionalTags.each { tag -> cmd += " && docker tag '${image}' '${dockerImage}:${tag.trim()}-${architecture}' && docker push '${dockerImage}:${tag.trim()}-${architecture}'" }
      executable "sh"
      args "-c", cmd
    }
  }
}

task manifestDocker {

  def dockerBuildVersion = project.hasProperty('release.releaseVersion') ? project.property('release.releaseVersion') : "${rootProject.version}"
  def image = "${dockerImage}:${dockerBuildVersion}"
  def archs = ["arm64", "amd64"]
  def tags = ["${image}"]

  if (project.hasProperty('branch') && project.property('branch') == 'main') {
    tags.add("${dockerImage}:develop")
  }

  if (!(dockerBuildVersion ==~ /.*-SNAPSHOT/)) {
    tags.add("${dockerImage}:latest")
    tags.add("${dockerImage}:" + dockerBuildVersion.split(/\./)[0..1].join('.'))
  }

  doLast {
    for (baseTag in tags) {
      for (def variant in dockerVariants) {
        def variantImage = "${baseTag}-${variant}"
        def targets = ""
        archs.forEach { arch -> targets += "'${variantImage}-${arch}' " }

        exec {
          def cmd = "docker manifest create '${variantImage}' ${targets} && docker manifest push '${variantImage}'"
          executable "sh"
          args "-c", cmd
        }
      }

      exec {
        def targets = ""
        archs.forEach { arch -> targets += "'${baseTag}-${arch}' " }
        def cmd = "docker manifest create '${baseTag}' ${targets} && docker manifest push '${baseTag}'"
        executable "sh"
        args "-c", cmd
      }
    }
  }
}

task checkSpdxHeader(type: CheckSpdxHeader) {
  apply plugin: 'groovy'

  rootPath = "${projectDir}"
  spdxHeader = "* SPDX-License-Identifier: Apache-2.0"
  filesRegex = "(.*.java)|(.*.groovy)"
  excludeRegex = [
    "(.*/generalstate/GeneralStateRegressionReferenceTest.*)",
    "(.*/generalstate/GeneralStateReferenceTest.*)",
    "(.*/generalstate/LegacyGeneralStateReferenceTest.*)",
    "(.*/blockchain/BlockchainReferenceTest.*)",
    "(.*/blockchain/LegacyBlockchainReferenceTest.*)",
    "(.*/.gradle/.*)",
    "(.*/.idea/.*)",
    "(.*/out/.*)",
    "(.*/build/.*)",
    "(.*/src/[^/]+/generated/.*)",
  ].join("|")

}

task jacocoRootReport(type: org.gradle.testing.jacoco.tasks.JacocoReport) {
  additionalSourceDirs.from files(subprojects.sourceSets.main.allSource.srcDirs)
  sourceDirectories.from files(subprojects.sourceSets.main.allSource.srcDirs)
  classDirectories.from files(subprojects.sourceSets.main.output).asFileTree.matching { exclude 'org/hyperledger/besu/tests/acceptance/**' }
  executionData.from fileTree(dir: '.', includes: ['**/jacoco/*.exec'])
  reports {
    xml.required = true
    xml.enabled = true
    csv.required = true
    html.destination file("build/reports/jacocoHtml")
  }
  onlyIf = { true }
}

configurations { annotationProcessor }

// Prevent errorprone-checks being dependent upon errorprone-checks!
// However, ensure all subprojects comply with the custom rules.
configure(subprojects.findAll { it.name != 'errorprone-checks' }) {
  dependencies { annotationProcessor project(":errorprone-checks") }

  tasks.withType(JavaCompile) {
    options.annotationProcessorPath = configurations.annotationProcessor
  }
}

// http://label-schema.org/rc1/
// using the RFC3339 format "2016-04-12T23:20:50.52Z"
def buildTime() {
  def df = new SimpleDateFormat("yyyy-MM-dd'T'HH:mm'Z'")
  df.setTimeZone(TimeZone.getTimeZone("UTC"))
  return df.format(new Date())
}

// Takes the version, and if -SNAPSHOT is part of it replaces SNAPSHOT
// with the git commit version.
@Memoized
def calculateVersion() {
  String version = rootProject.version
  if (version.endsWith("-SNAPSHOT")) {
    version = version.replace("-SNAPSHOT", "-dev-" + getCheckedOutGitCommitHash())
  }
  return version
}

def getCheckedOutGitCommitHash() {
  try {
    def gitFolder = "$projectDir/.git/"
    if (!file(gitFolder).isDirectory()) {
      // We are in a submodule.  The file's contents are `gitdir: <gitFolder>\n`.
      // Read the file, cut off the front, and trim the whitespace.
      gitFolder = file(gitFolder).text.substring(8).trim() + "/"
    }
    def takeFromHash = 8
    /*
     * '.git/HEAD' contains either
     *      in case of detached head: the currently checked out commit hash
     *      otherwise: a reference to a file containing the current commit hash
     */
    def head = new File(gitFolder + "HEAD").text.split(":") // .git/HEAD
    def isCommit = head.length == 1 // e5a7c79edabbf7dd39888442df081b1c9d8e88fd

    if (isCommit) return head[0].trim().take(takeFromHash) // e5a7c79edabb

    def refHead = new File(gitFolder + head[1].trim()) // .git/refs/heads/master
    refHead.text.trim().take takeFromHash
  } catch (Exception e) {
    logger.warn('Could not calculate git commit, using "xxxxxxxx" (run with --info for stacktrace)')
    logger.info('Error retrieving git commit', e)
    return "xxxxxxxx"
  }
}

tasks.register("verifyDistributions") {
  dependsOn distTar
  dependsOn distZip
  def distTarFile = distTar.outputs.files.singleFile
  def distZipFile = distZip.outputs.files.singleFile
  def minDistributionSize = 20000000

  // Sanity check the distributions by checking they are at least a reasonable size
  doFirst {
    if (distTarFile.length() < minDistributionSize) {
      throw new GradleException("Distribution tar is suspiciously small: " + distTarFile.length() + " bytes")
    }
    if (distZipFile.length() < minDistributionSize) {
      throw new GradleException("Distribution zip is suspiciously small: " + distZipFile.length() + " bytes")
    }
  }
}

dependencies {
  implementation project(':besu')
  implementation project(':ethereum:evmtool')
  errorprone 'com.google.errorprone:error_prone_core'
}

distributions {
  main {
    contents {
      from("./LICENSE") { into "." }
      from("build/reports/license/license-dependency.html") { into "." }
      from("./docs/GettingStartedBinaries.md") { into "." }
      from("./docs/DocsArchive0.8.0.html") { into "." }
      from("build/besu.autocomplete.sh") { into "." }
    }
  }
}

check.dependsOn checkSpdxHeader
build.dependsOn verifyDistributions
artifactoryPublish.dependsOn verifyDistributions
artifactoryPublish.mustRunAfter(distTar)
artifactoryPublish.mustRunAfter(distZip)
artifactoryPublish.mustRunAfter(javadocJar)<|MERGE_RESOLUTION|>--- conflicted
+++ resolved
@@ -20,11 +20,7 @@
 import java.text.SimpleDateFormat
 
 plugins {
-<<<<<<< HEAD
   id 'com.diffplug.spotless' version '6.8.0'
-=======
-  id 'com.diffplug.spotless' version '6.5.1'
->>>>>>> 17a36b06
   id 'com.github.ben-manes.versions' version '0.42.0'
   id 'com.github.hierynomus.license' version '0.16.1-fix'
   id 'com.jfrog.artifactory' version '4.28.3'

/*
 * Copyright ConsenSys AG.
 *
 * Licensed under the Apache License, Version 2.0 (the "License"); you may not use this file except in compliance with
 * the License. You may obtain a copy of the License at
 *
 * http://www.apache.org/licenses/LICENSE-2.0
 *
 * Unless required by applicable law or agreed to in writing, software distributed under the License is distributed on
 * an "AS IS" BASIS, WITHOUT WARRANTIES OR CONDITIONS OF ANY KIND, either express or implied. See the License for the
 * specific language governing permissions and limitations under the License.
 *
 * SPDX-License-Identifier: Apache-2.0
 */
package org.hyperledger.besu.evm.operation;

import org.hyperledger.besu.datatypes.Address;
import org.hyperledger.besu.evm.EVM;
import org.hyperledger.besu.evm.account.MutableAccount;
import org.hyperledger.besu.evm.frame.ExceptionalHaltReason;
import org.hyperledger.besu.evm.frame.MessageFrame;
import org.hyperledger.besu.evm.gascalculator.GasCalculator;

import java.util.Optional;
import java.util.OptionalLong;

import org.apache.tuweni.units.bigints.UInt256;

public class SStoreOperation extends AbstractOperation {

  public static final long FRONTIER_MINIMUM = 0L;
  public static final long EIP_1706_MINIMUM = 2300L;

  protected static final OperationResult ILLEGAL_STATE_CHANGE =
      new OperationResult(
          OptionalLong.of(0L), Optional.of(ExceptionalHaltReason.ILLEGAL_STATE_CHANGE));

  private final long minumumGasRemaining;

  public SStoreOperation(final GasCalculator gasCalculator, final long minumumGasRemaining) {
    super(0x55, "SSTORE", 2, 0, 1, gasCalculator);
    this.minumumGasRemaining = minumumGasRemaining;
  }

  public long getMinumumGasRemaining() {
    return minumumGasRemaining;
  }

  @Override
  public OperationResult execute(final MessageFrame frame, final EVM evm) {

    final UInt256 key = UInt256.fromBytes(frame.popStackItem());
    final UInt256 value = UInt256.fromBytes(frame.popStackItem());

    final MutableAccount account =
        frame.getWorldUpdater().getAccount(frame.getRecipientAddress()).getMutable();
    if (account == null) {
      return ILLEGAL_STATE_CHANGE;
    }

    final Address address = account.getAddress();
    final boolean slotIsWarm = frame.warmUpStorage(address, key);
    final long cost =
        gasCalculator().calculateStorageCost(account, key, value)
            + (slotIsWarm ? 0L : gasCalculator().getColdSloadCost());

    final long remainingGas = frame.getRemainingGas();
    if (frame.isStatic()) {
      return new OperationResult(
          OptionalLong.of(remainingGas), Optional.of(ExceptionalHaltReason.ILLEGAL_STATE_CHANGE));
    } else if (remainingGas < cost) {
      return new OperationResult(
          OptionalLong.of(cost), Optional.of(ExceptionalHaltReason.INSUFFICIENT_GAS));
    } else if (remainingGas <= minumumGasRemaining) {
      return new OperationResult(
          OptionalLong.of(minumumGasRemaining),
          Optional.of(ExceptionalHaltReason.INSUFFICIENT_GAS));
    }

    // Increment the refund counter.
    frame.incrementGasRefund(gasCalculator().calculateStorageRefundAmount(account, key, value));

    final var oldValue = account.getStorageValue(key);
    account.setStorageValue(key, value);
<<<<<<< HEAD
    frame.storageWasUpdated(key, value);
    return new OperationResult(OptionalLong.of(cost), Optional.empty());
=======
    frame.storageWasUpdated(key, value, oldValue);
    return new OperationResult(optionalCost, Optional.empty());
>>>>>>> 8a99e2c6
  }
}<|MERGE_RESOLUTION|>--- conflicted
+++ resolved
@@ -82,12 +82,7 @@
 
     final var oldValue = account.getStorageValue(key);
     account.setStorageValue(key, value);
-<<<<<<< HEAD
-    frame.storageWasUpdated(key, value);
+    frame.storageWasUpdated(key, value, oldValue);
     return new OperationResult(OptionalLong.of(cost), Optional.empty());
-=======
-    frame.storageWasUpdated(key, value, oldValue);
-    return new OperationResult(optionalCost, Optional.empty());
->>>>>>> 8a99e2c6
   }
 }
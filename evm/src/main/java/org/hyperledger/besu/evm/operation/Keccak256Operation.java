--- conflicted
+++ resolved
@@ -42,17 +42,11 @@
     }
 
     final Bytes bytes = frame.readMutableMemory(from, length);
-<<<<<<< HEAD
-    frame.pushStackItem(UInt256.fromBytes(keccak256(bytes)));
-    return new OperationResult(cost, null);
-=======
 
     final Bytes hashBytes = keccak256(bytes);
     frame.pushStackItem(UInt256.fromBytes(hashBytes));
-
     frame.sha3Called(bytes, hashBytes);
 
-    return new OperationResult(OptionalLong.of(cost), Optional.empty());
->>>>>>> 8bdb94c2
+    return new OperationResult(cost, null);
   }
 }